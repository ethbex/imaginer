--- conflicted
+++ resolved
@@ -56,7 +56,6 @@
     _MODEL_CACHE[model_size] = caption
     return caption
 
-<<<<<<< HEAD
 def generate_name(image_path: str, model_size: str = "small", context: str | None = None) -> str:
     cap = _get_captioner(model_size)
     # If context is provided, use conditional captioning with a prompt prefix
@@ -67,15 +66,6 @@
         out = cap(image_path)
     # BLIP returns [{"generated_text": "..."}]
     return out[0]["generated_text"]
-=======
-def generate_name(image_path: str, model_size: str = "small") -> str:
-    """
-    Generate a caption and return it as a string.
-    Keeps the previous behavior (returning a plain string) so the rest of your pipeline can use it.
-    """
-    cap = _get_captioner(model_size)
-    return cap(image_path)
->>>>>>> ecfff29a
 
 # --- String transforms ---
 def prefix(name: str, string: str) -> str:
